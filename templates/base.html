<!DOCTYPE html>
<html lang="en">
  <head>
    <meta charset="UTF-8" />
    <meta name="viewport" content="width=device-width, initial-scale=1.0" />
    <title>{% block title %}HireVision - AI Career Coach{% endblock %}</title>
<<<<<<< HEAD
    {% load static %}
    <link
      rel="icon"
      type="image/png"
      sizes="32x32"
      href="{% static 'vision.png' %}"
    />
=======
>>>>>>> 2d56eff6

    <!-- Bootstrap CSS -->
    <link
      href="https://cdn.jsdelivr.net/npm/bootstrap@5.3.0/dist/css/bootstrap.min.css"
      rel="stylesheet"
    />
    <!-- Font Awesome -->
    <link
      href="https://cdnjs.cloudflare.com/ajax/libs/font-awesome/6.0.0/css/all.min.css"
      rel="stylesheet"
    />
    <!-- Google Fonts -->
    <link
      href="https://fonts.googleapis.com/css2?family=Inter:wght@300;400;500;600;700;800&display=swap"
      rel="stylesheet"
    />

    <style>
      :root {
        --primary-color: #2563eb;
        --primary-dark: #1d4ed8;
        --primary-light: #3b82f6;
        --secondary-color: #64748b;
        --accent-color: #f59e0b;
        --accent-dark: #d97706;
        --success-color: #10b981;
        --danger-color: #ef4444;
        --warning-color: #f59e0b;
        --info-color: #3b82f6;
        --dark-color: #1e293b;
        --light-color: #f8fafc;
        --border-color: #e2e8f0;
        --border-light: #f1f5f9;
        --text-muted: #64748b;
        --shadow-sm: 0 1px 2px 0 rgb(0 0 0 / 0.05);
        --shadow-md: 0 4px 6px -1px rgb(0 0 0 / 0.1),
          0 2px 4px -2px rgb(0 0 0 / 0.1);
        --shadow-lg: 0 10px 15px -3px rgb(0 0 0 / 0.1),
          0 4px 6px -4px rgb(0 0 0 / 0.1);
        --shadow-xl: 0 20px 25px -5px rgb(0 0 0 / 0.1),
          0 8px 10px -6px rgb(0 0 0 / 0.1);
        --radius-sm: 6px;
        --radius-md: 8px;
        --radius-lg: 12px;
        --radius-xl: 16px;
      }

      * {
        font-family: "Inter", sans-serif;
      }

      body {
        background: linear-gradient(135deg, #f8fafc 0%, #e2e8f0 100%);
        color: var(--dark-color);
        line-height: 1.6;
        min-height: 100vh;
      }

      /* Enhanced Navigation */
      .navbar {
        background: rgba(30, 41, 59, 0.98) !important;
        backdrop-filter: blur(20px);
        border-bottom: 1px solid rgba(255, 255, 255, 0.1);
        padding: 0.75rem 0;
        transition: all 0.3s cubic-bezier(0.4, 0, 0.2, 1);
        box-shadow: 0 8px 25px rgba(0, 0, 0, 0.15);
        position: fixed;
        top: 0;
        width: 100%;
        z-index: 1030;
      }

      .navbar-brand {
        font-weight: 800;
        font-size: 1.75rem;
        color: white !important;
        text-decoration: none;
        display: flex;
        align-items: center;
        gap: 0.5rem;
        transition: all 0.3s ease;
        padding: 0.5rem 0;
      }

      .navbar-brand i {
        font-size: 1.5rem;
        background: linear-gradient(
          135deg,
          var(--primary-light) 0%,
          var(--accent-color) 100%
        );
        -webkit-background-clip: text;
        -webkit-text-fill-color: transparent;
        background-clip: text;
      }

      .navbar-brand:hover {
        color: var(--accent-color) !important;
        transform: scale(1.05);
      }

      .navbar-nav {
        gap: 0.25rem;
      }

      .nav-link {
        font-weight: 500;
        font-size: 0.9rem;
        color: rgba(255, 255, 255, 0.85) !important;
        transition: all 0.3s cubic-bezier(0.4, 0, 0.2, 1);
        padding: 0.6rem 1rem !important;
        border-radius: var(--radius-md);
        margin: 0 0.1rem;
        display: flex;
        align-items: center;
        gap: 0.4rem;
        white-space: nowrap;
        position: relative;
        overflow: hidden;
      }

      .nav-link::before {
        content: "";
        position: absolute;
        top: 0;
        left: -100%;
        width: 100%;
        height: 100%;
        background: linear-gradient(
          90deg,
          transparent,
          rgba(255, 255, 255, 0.1),
          transparent
        );
        transition: left 0.5s;
      }

      .nav-link:hover::before {
        left: 100%;
      }

      .nav-link:hover {
        color: white !important;
        background: rgba(255, 255, 255, 0.15);
        transform: translateY(-1px);
        box-shadow: 0 4px 12px rgba(0, 0, 0, 0.15);
      }

      .nav-link.active {
        color: var(--accent-color) !important;
        background: rgba(245, 158, 11, 0.15);
        box-shadow: 0 2px 8px rgba(245, 158, 11, 0.3);
      }

      .nav-link i {
        font-size: 0.85rem;
        width: 16px;
        text-align: center;
      }

      /* Enhanced Navbar Toggler */
      .navbar-toggler {
        border: none;
        padding: 0.5rem;
        border-radius: var(--radius-md);
        transition: all 0.3s ease;
      }

      .navbar-toggler:hover {
        background: rgba(255, 255, 255, 0.1);
      }

      .navbar-toggler:focus {
        box-shadow: 0 0 0 3px rgba(255, 255, 255, 0.25);
      }

      /* Enhanced Dropdown */
      .dropdown-menu {
        border: none;
        border-radius: var(--radius-lg);
        box-shadow: var(--shadow-xl);
        padding: 0.75rem;
        background: rgba(255, 255, 255, 0.98);
        backdrop-filter: blur(20px);
        border: 1px solid rgba(0, 0, 0, 0.05);
        margin-top: 0.5rem;
      }

      .dropdown-item {
        border-radius: var(--radius-md);
        padding: 0.75rem 1rem;
        font-weight: 500;
        transition: all 0.3s cubic-bezier(0.4, 0, 0.2, 1);
        display: flex;
        align-items: center;
        gap: 0.5rem;
      }

      .dropdown-item:hover {
        background: linear-gradient(
          135deg,
          var(--light-color) 0%,
          #e2e8f0 100%
        );
        color: var(--dark-color);
        transform: translateX(4px);
      }

      .dropdown-divider {
        margin: 0.5rem 0;
        border-color: var(--border-color);
      }

      /* Enhanced Buttons */
      .btn {
        font-weight: 600;
        border-radius: var(--radius-md);
        padding: 0.75rem 1.5rem;
        transition: all 0.3s cubic-bezier(0.4, 0, 0.2, 1);
        border: none;
        text-decoration: none;
        display: inline-flex;
        align-items: center;
        gap: 0.5rem;
        position: relative;
        overflow: hidden;
      }

      .btn::before {
        content: "";
        position: absolute;
        top: 0;
        left: -100%;
        width: 100%;
        height: 100%;
        background: linear-gradient(
          90deg,
          transparent,
          rgba(255, 255, 255, 0.2),
          transparent
        );
        transition: left 0.5s;
      }

      .btn:hover::before {
        left: 100%;
      }

      .btn-primary {
        background: linear-gradient(
          135deg,
          var(--primary-color) 0%,
          var(--primary-dark) 100%
        );
        color: white;
        box-shadow: var(--shadow-md);
      }

      .btn-primary:hover {
        background: linear-gradient(
          135deg,
          var(--primary-dark) 0%,
          #1e40af 100%
        );
        transform: translateY(-2px);
        box-shadow: var(--shadow-lg);
        color: white;
      }

      .btn-outline-light {
        border: 2px solid rgba(255, 255, 255, 0.8);
        color: rgba(255, 255, 255, 0.9);
        background: transparent;
        backdrop-filter: blur(10px);
      }

      .btn-outline-light:hover {
        background: rgba(255, 255, 255, 0.15);
        border-color: white;
        color: white;
        transform: translateY(-1px);
      }

      .btn-light {
        background: linear-gradient(135deg, white 0%, #f8fafc 100%);
        color: var(--dark-color);
        box-shadow: var(--shadow-md);
      }

      .btn-light:hover {
        background: linear-gradient(135deg, #f1f5f9 0%, #e2e8f0 100%);
        transform: translateY(-2px);
        box-shadow: var(--shadow-lg);
        color: var(--dark-color);
      }

      /* Enhanced Cards */
      .card {
        border: none;
        border-radius: var(--radius-xl);
        box-shadow: var(--shadow-sm);
        transition: all 0.4s cubic-bezier(0.4, 0, 0.2, 1);
        background: linear-gradient(135deg, white 0%, #fefefe 100%);
        overflow: hidden;
        position: relative;
      }

      .card::before {
        content: "";
        position: absolute;
        top: 0;
        left: 0;
        right: 0;
        height: 4px;
        background: linear-gradient(
          90deg,
          var(--primary-color),
          var(--accent-color),
          var(--primary-light)
        );
        opacity: 0;
        transition: opacity 0.3s ease;
      }

      .card:hover {
        transform: translateY(-8px);
        box-shadow: var(--shadow-xl);
      }

      .card:hover::before {
        opacity: 1;
      }

      .card-body {
        padding: 2rem;
        position: relative;
      }

      /* Enhanced Forms */
      .form-control {
        border-radius: var(--radius-md);
        border: 2px solid var(--border-color);
        padding: 0.875rem 1rem;
        font-size: 1rem;
        transition: all 0.3s cubic-bezier(0.4, 0, 0.2, 1);
        background: white;
        font-weight: 500;
      }

      .form-control:focus {
        border-color: var(--primary-color);
        box-shadow: 0 0 0 4px rgba(37, 99, 235, 0.1);
        outline: none;
        transform: translateY(-1px);
      }

      .form-label {
        font-weight: 600;
        color: var(--dark-color);
        margin-bottom: 0.5rem;
        font-size: 0.95rem;
      }

      /* Enhanced Alerts */
      .alert {
        border: none;
        border-radius: var(--radius-lg);
        padding: 1.25rem 1.5rem;
        font-weight: 500;
        border-left: 4px solid;
        position: relative;
        overflow: hidden;
      }

      .alert::before {
        content: "";
        position: absolute;
        top: 0;
        left: 0;
        right: 0;
        bottom: 0;
        opacity: 0.05;
        background: radial-gradient(
          circle at top right,
          currentColor,
          transparent
        );
      }

      .alert-success {
        background: linear-gradient(135deg, #ecfdf5 0%, #d1fae5 100%);
        color: #065f46;
        border-left-color: var(--success-color);
      }

      .alert-danger {
        background: linear-gradient(135deg, #fef2f2 0%, #fee2e2 100%);
        color: #991b1b;
        border-left-color: var(--danger-color);
      }

      .alert-warning {
        background: linear-gradient(135deg, #fffbeb 0%, #fef3c7 100%);
        color: #92400e;
        border-left-color: var(--warning-color);
      }

      .alert-info {
        background: linear-gradient(135deg, #eff6ff 0%, #dbeafe 100%);
        color: #1e40af;
        border-left-color: var(--info-color);
      }

      /* Enhanced Toast Notifications */
      .toast {
        border: none;
        border-radius: var(--radius-xl);
        box-shadow: var(--shadow-xl);
        backdrop-filter: blur(20px);
        background: rgba(255, 255, 255, 0.98);
        border: 1px solid rgba(0, 0, 0, 0.05);
        overflow: hidden;
      }

      .toast-header {
        border-radius: var(--radius-xl) var(--radius-xl) 0 0;
        padding: 1rem 1.25rem;
        font-weight: 600;
        border-bottom: 1px solid rgba(0, 0, 0, 0.05);
      }

      .toast-header.alert-success {
        background: linear-gradient(135deg, #ecfdf5 0%, #d1fae5 100%);
        color: #065f46;
      }

      .toast-header.alert-danger {
        background: linear-gradient(135deg, #fef2f2 0%, #fee2e2 100%);
        color: #991b1b;
      }

      .toast-header.alert-warning {
        background: linear-gradient(135deg, #fffbeb 0%, #fef3c7 100%);
        color: #92400e;
      }

      .toast-header.alert-info {
        background: linear-gradient(135deg, #eff6ff 0%, #dbeafe 100%);
        color: #1e40af;
      }

      .toast-body {
        padding: 1.25rem;
        font-weight: 500;
        color: var(--dark-color);
      }

      /* Enhanced Modal */
      .modal-content {
        border: none;
        border-radius: var(--radius-xl);
        box-shadow: var(--shadow-xl);
        overflow: hidden;
      }

      .modal-header {
        padding: 1.5rem 1.75rem;
        border-bottom: 1px solid rgba(255, 255, 255, 0.2);
      }

      .modal-body {
        padding: 2rem 1.75rem;
      }

      /* Thread and Comment Enhanced Styling */
      .thread-content {
        line-height: 1.7;
        color: var(--dark-color);
        font-weight: 400;
      }

      .comment-content {
        line-height: 1.6;
        color: var(--dark-color);
        font-weight: 400;
      }

      .thread-card {
        transition: all 0.4s cubic-bezier(0.4, 0, 0.2, 1);
        border: 1px solid var(--border-color);
        position: relative;
        overflow: hidden;
      }

      .thread-card::before {
        content: "";
        position: absolute;
        top: 0;
        left: 0;
        right: 0;
        height: 3px;
        background: linear-gradient(
          90deg,
          var(--primary-color),
          var(--accent-color)
        );
        transform: scaleX(0);
        transition: transform 0.3s ease;
      }

      .thread-card:hover {
        border-color: var(--primary-color);
        box-shadow: 0 8px 25px rgba(37, 99, 235, 0.15);
        transform: translateY(-4px);
      }

      .thread-card:hover::before {
        transform: scaleX(1);
      }

      .comment-item {
        border-left: 3px solid var(--border-light);
        padding-left: 1.5rem;
        margin-bottom: 2rem;
        transition: all 0.3s ease;
        position: relative;
      }

      .comment-item::before {
        content: "";
        position: absolute;
        left: -3px;
        top: 0;
        bottom: 0;
        width: 3px;
        background: linear-gradient(
          180deg,
          var(--primary-color),
          var(--accent-color)
        );
        transform: scaleY(0);
        transition: transform 0.3s ease;
      }

      .comment-item:hover {
        padding-left: 2rem;
      }

      .comment-item:hover::before {
        transform: scaleY(1);
      }

      /* Enhanced User Avatar */
      .user-avatar {
        display: flex;
        align-items: center;
        justify-content: center;
        font-weight: 700;
        color: white;
        border-radius: 50%;
        position: relative;
        overflow: hidden;
      }

      .user-avatar::before {
        content: "";
        position: absolute;
        top: -50%;
        left: -50%;
        width: 200%;
        height: 200%;
        background: linear-gradient(
          45deg,
          transparent,
          rgba(255, 255, 255, 0.1),
          transparent
        );
        transform: rotate(45deg);
        transition: transform 0.6s ease;
      }

      .user-avatar:hover::before {
        transform: rotate(45deg) translate(50%, 50%);
      }

      .user-avatar.primary {
        background: linear-gradient(
          135deg,
          var(--primary-color) 0%,
          var(--primary-dark) 100%
        );
      }

      .user-avatar.secondary {
        background: linear-gradient(
          135deg,
          var(--secondary-color) 0%,
          #6b7280 100%
        );
      }

      /* Enhanced Utility Classes */
      .text-gradient {
        background: linear-gradient(
          135deg,
          var(--primary-color) 0%,
          var(--accent-color) 100%
        );
        -webkit-background-clip: text;
        -webkit-text-fill-color: transparent;
        background-clip: text;
        font-weight: 700;
      }

      .bg-gradient-primary {
        background: linear-gradient(
          135deg,
          var(--primary-color) 0%,
          var(--primary-dark) 100%
        );
      }

      .bg-gradient-accent {
        background: linear-gradient(
          135deg,
          var(--accent-color) 0%,
          var(--accent-dark) 100%
        );
      }

      /* Enhanced Loading States */
      .btn.loading {
        pointer-events: none;
        opacity: 0.7;
      }

      .btn.loading i {
        animation: spin 1s linear infinite;
      }

      @keyframes spin {
        from {
          transform: rotate(0deg);
        }
        to {
          transform: rotate(360deg);
        }
      }

      /* Enhanced Image Preview */
      .image-preview {
        border-radius: var(--radius-lg);
        overflow: hidden;
        background: var(--light-color);
        border: 2px dashed var(--border-color);
        transition: all 0.3s ease;
      }

      .image-preview:hover {
        border-color: var(--primary-color);
        transform: scale(1.02);
      }

      /* Professional Footer */
      footer {
        background: linear-gradient(135deg, var(--dark-color) 0%, #0f172a 100%);
        color: rgba(255, 255, 255, 0.8);
        border-top: 1px solid rgba(255, 255, 255, 0.1);
        margin-top: auto;
      }

      /* Enhanced Scrollbar */
      ::-webkit-scrollbar {
        width: 10px;
      }

      ::-webkit-scrollbar-track {
        background: var(--light-color);
        border-radius: 5px;
      }

      ::-webkit-scrollbar-thumb {
        background: linear-gradient(
          135deg,
          var(--secondary-color) 0%,
          var(--dark-color) 100%
        );
        border-radius: 5px;
        transition: all 0.3s ease;
      }

      ::-webkit-scrollbar-thumb:hover {
        background: linear-gradient(135deg, var(--dark-color) 0%, #0f172a 100%);
      }

      /* Enhanced Responsive Design */
      @media (max-width: 992px) {
        .navbar-nav {
          gap: 0;
          margin-top: 1rem;
          padding-top: 1rem;
          border-top: 1px solid rgba(255, 255, 255, 0.1);
        }

        .nav-link {
          justify-content: flex-start;
          margin: 0.25rem 0;
          padding: 0.75rem 1rem !important;
        }
      }

      @media (max-width: 768px) {
        .navbar-brand {
          font-size: 1.5rem;
        }

        .btn {
          padding: 0.625rem 1.25rem;
          font-size: 0.9rem;
        }

        .card-body {
          padding: 1.5rem;
        }

        .nav-link {
          font-size: 0.95rem;
          padding: 0.7rem 1rem !important;
        }
      }

      @media (max-width: 576px) {
        .navbar-brand {
          font-size: 1.25rem;
        }

        .btn-group-sm .btn {
          padding: 0.375rem 0.75rem;
          font-size: 0.8rem;
        }

        .card-body {
          padding: 1.25rem;
        }

        .thread-content,
        .comment-content {
          font-size: 0.9rem;
        }

        .toast-container {
          left: 1rem;
          right: 1rem;
          top: auto !important;
          bottom: 1rem;
        }

        .modal-body {
          padding: 1.5rem 1.25rem;
        }
      }

      /* Enhanced Animation for Page Load */
      @keyframes fadeInUp {
        from {
          opacity: 0;
          transform: translateY(30px);
        }
        to {
          opacity: 1;
          transform: translateY(0);
        }
      }

      .fade-in-up {
        animation: fadeInUp 0.6s ease-out;
      }

      /* Enhanced Focus States for Accessibility */
      .btn:focus,
      .nav-link:focus,
      .form-control:focus,
      .dropdown-item:focus {
        outline: 2px solid var(--primary-color);
        outline-offset: 2px;
      }

      /* Enhanced Navbar Container */
      .navbar .container {
        max-width: 1200px;
      }

      /* Ensure navbar items stay on same line */
      @media (min-width: 992px) {
        .navbar-nav {
          flex-direction: row;
          align-items: center;
        }

        .navbar-nav .nav-item {
          margin: 0 0.1rem;
        }
      }

      /* Enhanced loading animation */
      @keyframes pulse {
        0%,
        100% {
          opacity: 1;
        }
        50% {
          opacity: 0.7;
        }
      }

      .loading-pulse {
        animation: pulse 2s infinite;
      }

      /* Enhanced glass effect */
      .glass-effect {
        background: rgba(255, 255, 255, 0.1);
        backdrop-filter: blur(20px);
        border: 1px solid rgba(255, 255, 255, 0.2);
      }

      /* Enhanced gradient text effects */
      .text-gradient-primary {
        background: linear-gradient(
          135deg,
          var(--primary-color) 0%,
          var(--primary-light) 100%
        );
        -webkit-background-clip: text;
        -webkit-text-fill-color: transparent;
        background-clip: text;
      }

      .text-gradient-accent {
        background: linear-gradient(
          135deg,
          var(--accent-color) 0%,
          var(--accent-dark) 100%
        );
        -webkit-background-clip: text;
        -webkit-text-fill-color: transparent;
        background-clip: text;
      }
    </style>

    {% block extra_css %}{% endblock %}
  </head>
  <body>
    <!-- Enhanced Navigation -->
    <nav class="navbar navbar-expand-lg navbar-dark">
      <div class="container">
        <a class="navbar-brand" href="{% url 'hirevision:home' %}">
<<<<<<< HEAD
          <span>HireVision</span>
          <img
            src="{% static 'vision.png' %}"
            alt="HireVision Logo"
            width="32"
            height="32"
            class="d-inline-block align-text-top"
          />
=======
          <i class="fas fa-eye"></i>
          <span>HireVision</span>
>>>>>>> 2d56eff6
        </a>

        <button
          class="navbar-toggler"
          type="button"
          data-bs-toggle="collapse"
          data-bs-target="#navbarNav"
          aria-controls="navbarNav"
          aria-expanded="false"
          aria-label="Toggle navigation"
        >
          <span class="navbar-toggler-icon"></span>
        </button>

        <div class="collapse navbar-collapse" id="navbarNav">
          <ul class="navbar-nav me-auto">
            <li class="nav-item">
              <a class="nav-link" href="{% url 'hirevision:home' %}">
                <i class="fas fa-home"></i>
                <span>Home</span>
              </a>
            </li>
            <li class="nav-item">
              <a
                class="nav-link"
                href="{% url 'hirevision:resume_analyzer' %}"
                data-requires-auth="true"
              >
                <i class="fas fa-search"></i>
                <span>Analyzer</span>
              </a>
            </li>
            <li class="nav-item">
              <a
                class="nav-link"
                href="{% url 'hirevision:learning_path_analyzer' %}"
                data-requires-auth="true"
              >
                <i class="fas fa-road"></i>
                <span>Learning</span>
              </a>
            </li>
            <li class="nav-item">
              <a
                class="nav-link"
                href="{% url 'hirevision:resume_builder' %}"
                data-requires-auth="true"
              >
                <i class="fas fa-file-alt"></i>
<<<<<<< HEAD
                <span>Forge</span>
=======
                <span>Builder</span>
>>>>>>> 2d56eff6
              </a>
            </li>
            <li class="nav-item">
              <a
                class="nav-link"
                href="{% url 'hirevision:threads_list' %}"
                data-requires-auth="true"
              >
                <i class="fas fa-comments"></i>
<<<<<<< HEAD
                <span>Connect</span>
=======
                <span>Forum</span>
>>>>>>> 2d56eff6
              </a>
            </li>
            <li class="nav-item">
              <a
                class="nav-link"
                href="{% url 'hirevision:messages_list' %}"
                data-requires-auth="true"
              >
                <i class="fas fa-envelope"></i>
<<<<<<< HEAD
                <span>Inbox</span>
=======
                <span>Messages</span>
>>>>>>> 2d56eff6
              </a>
            </li>
            <li class="nav-item">
              <a class="nav-link" href="{% url 'hirevision:sample_resume' %}">
                <i class="fas fa-eye"></i>
                <span>Sample</span>
              </a>
            </li>
          </ul>

          <!-- Authentication Links -->
          <ul class="navbar-nav">
            {% if user.is_authenticated %}
            <li class="nav-item dropdown">
              <a
                class="nav-link dropdown-toggle"
                href="#"
                id="navbarDropdown"
                role="button"
                data-bs-toggle="dropdown"
                aria-expanded="false"
              >
                <i class="fas fa-user-circle"></i>
                <span>{{ user.first_name|default:user.username }}</span>
              </a>
              <ul class="dropdown-menu dropdown-menu-end">
                <li>
                  <a
                    class="dropdown-item"
                    href="{% url 'hirevision:profile' %}"
                  >
                    <i class="fas fa-user"></i>
                    <span>Profile</span>
                  </a>
                </li>
                <li><hr class="dropdown-divider" /></li>
                <li>
                  <a class="dropdown-item" href="{% url 'hirevision:logout' %}">
                    <i class="fas fa-sign-out-alt"></i>
                    <span>Sign Out</span>
                  </a>
                </li>
              </ul>
            </li>
            {% else %}
            <li class="nav-item">
              <a class="nav-link" href="{% url 'hirevision:login' %}">
                <i class="fas fa-sign-in-alt"></i>
                <span>Sign In</span>
              </a>
            </li>
            <li class="nav-item">
              <a
                class="nav-link btn btn-outline-light btn-sm ms-2"
                href="{% url 'hirevision:signup' %}"
              >
                <i class="fas fa-user-plus"></i>
                <span>Sign Up</span>
              </a>
            </li>
            {% endif %}
          </ul>
        </div>
      </div>
    </nav>

    <!-- Main Content -->
    <main style="margin-top: 85px; min-height: calc(100vh - 200px)">
      <!-- Page Content -->
      {% block content %}{% endblock %}
    </main>

    <!-- Enhanced Toast Messages Container -->
    <div
      class="toast-container position-fixed top-0 end-0 p-3"
      style="z-index: 1055; margin-top: 90px"
    >
      {% if messages %} {% for message in messages %}
      <div
        class="toast show fade-in-up"
        role="alert"
        aria-live="assertive"
        aria-atomic="true"
        data-bs-autohide="false"
      >
        <div class="toast-header alert-{{ message.tags }} border-0">
          {% if message.tags == 'success' %}
          <i class="fas fa-check-circle me-2"></i>
          {% elif message.tags == 'error' or message.tags == 'danger' %}
          <i class="fas fa-exclamation-triangle me-2"></i>
          {% elif message.tags == 'warning' %}
          <i class="fas fa-exclamation-circle me-2"></i>
          {% else %}
          <i class="fas fa-info-circle me-2"></i>
          {% endif %}
          <strong class="me-auto">Notification</strong>
          <button
            type="button"
            class="btn-close"
            data-bs-dismiss="toast"
            aria-label="Close"
          ></button>
        </div>
        <div class="toast-body">{{ message }}</div>
      </div>
      {% endfor %} {% endif %}
    </div>

    <!-- Enhanced Footer -->
    <footer class="py-4 mt-5">
      <div class="container">
        <div class="row align-items-center">
          <div class="col-md-6">
            <p class="mb-0 fw-500">
              &copy; 2025 HireVision. Your AI-Powered Career Success Platform.
            </p>
          </div>
          <div class="col-md-6 text-md-end">
            <div
              class="d-flex justify-content-md-end justify-content-center gap-3 mt-3 mt-md-0"
            ></div>
          </div>
        </div>
      </div>
    </footer>

    <!-- Enhanced Authentication Required Modal -->
    <div
      class="modal fade"
      id="authRequiredModal"
      tabindex="-1"
      aria-labelledby="authRequiredModalLabel"
      aria-hidden="true"
    >
      <div class="modal-dialog modal-dialog-centered">
        <div class="modal-content">
          <div class="modal-header bg-gradient-primary text-white border-0">
            <h5 class="modal-title fw-700" id="authRequiredModalLabel">
              <i class="fas fa-shield-alt me-2"></i>Authentication Required
            </h5>
            <button
              type="button"
              class="btn-close btn-close-white"
              data-bs-dismiss="modal"
              aria-label="Close"
            ></button>
          </div>
          <div class="modal-body text-center">
            <div class="mb-4">
              <div class="mb-4">
                <i
                  class="fas fa-user-lock fa-4x text-gradient-primary mb-3"
                ></i>
              </div>
              <h4 class="fw-700 mb-3 text-gradient-primary">
                Sign In Required
              </h4>
              <p class="text-muted mb-4 fw-500">
                You need to be signed in to access this premium feature. Join
                thousands of professionals who are advancing their careers with
                HireVision.
              </p>
            </div>
            <div class="d-grid gap-3">
              <a
                href="{% url 'hirevision:login' %}"
                class="btn btn-primary btn-lg"
              >
                <i class="fas fa-sign-in-alt me-2"></i>Sign In to Continue
              </a>
              <a
                href="{% url 'hirevision:signup' %}"
                class="btn btn-outline-primary"
              >
                <i class="fas fa-user-plus me-2"></i>Create Free Account
              </a>
            </div>
            <p class="text-muted mt-3 small">
              <i class="fas fa-shield-check me-1"></i>
              Secure & Professional Platform
            </p>
          </div>
        </div>
      </div>
    </div>

    <!-- Loading Overlay -->
    <div
      id="loadingOverlay"
      class="d-none position-fixed top-0 start-0 w-100 h-100"
      style="
        background: rgba(30, 41, 59, 0.8);
        backdrop-filter: blur(5px);
        z-index: 9999;
      "
    >
      <div class="d-flex align-items-center justify-content-center h-100">
        <div class="text-center text-white">
          <div
            class="spinner-border mb-3"
            style="width: 3rem; height: 3rem"
            role="status"
          >
            <span class="visually-hidden">Loading...</span>
          </div>
          <h5 class="fw-600">Processing...</h5>
          <p class="text-light">Please wait while we handle your request</p>
        </div>
      </div>
    </div>

    <!-- Bootstrap JS -->
    <script src="https://cdn.jsdelivr.net/npm/bootstrap@5.3.0/dist/js/bootstrap.bundle.min.js"></script>

    <script>
      // Enhanced client-side functionality
      document.addEventListener('DOMContentLoaded', function() {
          {% if user.is_authenticated %}
          const isAuthenticated = true;
          {% else %}
          const isAuthenticated = false;
          {% endif %}

          // Enhanced authentication check
          const protectedLinks = document.querySelectorAll('[data-requires-auth="true"]');

          protectedLinks.forEach(link => {
              link.addEventListener('click', function(e) {
                  if (!isAuthenticated) {
                      e.preventDefault();
                      const modal = new bootstrap.Modal(document.getElementById('authRequiredModal'));
                      modal.show();

                      // Add gentle shake animation to modal
                      setTimeout(() => {
                          const modalDialog = document.querySelector('#authRequiredModal .modal-dialog');
                          modalDialog.style.animation = 'shake 0.5s ease-in-out';
                      }, 100);
                  }
              });
          });

          // Enhanced toast management
          const toasts = document.querySelectorAll('.toast');
          toasts.forEach((toast, index) => {
              // Stagger toast appearance
              setTimeout(() => {
                  const bsToast = new bootstrap.Toast(toast, {
                      autohide: true,
                      delay: 6000
                  });
                  bsToast.show();
              }, index * 200);
          });

          // Enhanced smooth scrolling
          document.querySelectorAll('a[href^="#"]').forEach(anchor => {
              anchor.addEventListener('click', function (e) {
                  e.preventDefault();
                  const target = document.querySelector(this.getAttribute('href'));
                  if (target) {
                      const headerOffset = 100;
                      const elementPosition = target.getBoundingClientRect().top;
                      const offsetPosition = elementPosition + window.pageYOffset - headerOffset;

                      window.scrollTo({
                          top: offsetPosition,
                          behavior: 'smooth'
                      });
                  }
              });
          });

          // Enhanced form handling with loading states
          const forms = document.querySelectorAll('form');
          forms.forEach(form => {
              form.addEventListener('submit', function(e) {
                  const submitBtn = form.querySelector('button[type="submit"], input[type="submit"]');
                  if (submitBtn && !submitBtn.disabled) {
                      // Show loading state
                      submitBtn.disabled = true;
                      submitBtn.classList.add('loading');

                      const originalContent = submitBtn.innerHTML;
                      submitBtn.innerHTML = '<i class="fas fa-spinner fa-spin me-2"></i>Processing...';

                      // Show loading overlay for longer operations
                      setTimeout(() => {
                          const overlay = document.getElementById('loadingOverlay');
                          if (overlay) {
                              overlay.classList.remove('d-none');
                          }
                      }, 1000);

                      // Reset if form submission fails (fallback)
                      setTimeout(() => {
                          submitBtn.disabled = false;
                          submitBtn.classList.remove('loading');
                          submitBtn.innerHTML = originalContent;
                          const overlay = document.getElementById('loadingOverlay');
                          if (overlay) {
                              overlay.classList.add('d-none');
                          }
                      }, 30000);
                  }
              });
          });

          // Enhanced image preview functionality
          const imageInputs = document.querySelectorAll('input[type="file"][accept*="image"]');
          imageInputs.forEach(input => {
              input.addEventListener('change', function() {
                  const file = this.files[0];
                  if (file) {
                      // Validate file size (max 10MB)
                      if (file.size > 10 * 1024 * 1024) {
                          showToast('File too large', 'Please select an image smaller than 10MB', 'warning');
                          this.value = '';
                          return;
                      }

                      // Validate file type
                      if (!file.type.startsWith('image/')) {
                          showToast('Invalid file type', 'Please select a valid image file', 'danger');
                          this.value = '';
                          return;
                      }

                      const reader = new FileReader();
                      reader.onload = function(e) {
                          let preview = input.parentNode.querySelector('.image-preview');
                          if (!preview) {
                              preview = document.createElement('div');
                              preview.className = 'image-preview mt-3 p-3 text-center';
                              input.parentNode.appendChild(preview);
                          }

                          preview.innerHTML = `
                              <div class="position-relative d-inline-block">
                                  <img src="${e.target.result}" class="img-fluid rounded shadow-sm" style="max-height: 200px; max-width: 100%;" alt="Preview">
                                  <button type="button" class="btn btn-sm btn-danger position-absolute top-0 end-0 m-2 rounded-circle" onclick="removePreview(this)" style="width: 30px; height: 30px; padding: 0;">
                                      <i class="fas fa-times"></i>
                                  </button>
                              </div>
                              <small class="text-muted d-block mt-2 fw-500">
                                  <i class="fas fa-image me-1"></i>${file.name}
                                  <span class="text-success">
                                      <i class="fas fa-check ms-2"></i>Ready to upload
                                  </span>
                              </small>
                          `;

                          // Add fade-in animation
                          preview.style.opacity = '0';
                          preview.style.transform = 'translateY(20px)';
                          setTimeout(() => {
                              preview.style.transition = 'all 0.3s ease';
                              preview.style.opacity = '1';
                              preview.style.transform = 'translateY(0)';
                          }, 50);
                      };
                      reader.readAsDataURL(file);
                  }
              });
          });

          // Enhanced navbar scroll behavior
          let lastScrollTop = 0;
          const navbar = document.querySelector('.navbar');

          window.addEventListener('scroll', function() {
              const scrollTop = window.pageYOffset || document.documentElement.scrollTop;

              if (scrollTop > lastScrollTop && scrollTop > 100) {
                  // Scrolling down
                  navbar.style.transform = 'translateY(-100%)';
              } else {
                  // Scrolling up
                  navbar.style.transform = 'translateY(0)';
              }

              // Add background opacity based on scroll
              const opacity = Math.min(scrollTop / 100, 1);
              navbar.style.background = `rgba(30, 41, 59, ${0.95 + (opacity * 0.05)})`;

              lastScrollTop = scrollTop;
          });

          // Enhanced active link highlighting
          const currentPath = window.location.pathname;
          const navLinks = document.querySelectorAll('.nav-link');

          navLinks.forEach(link => {
              if (link.getAttribute('href') === currentPath) {
                  link.classList.add('active');
              }
          });

          // Enhanced keyboard navigation
          document.addEventListener('keydown', function(e) {
              // ESC key closes modals
              if (e.key === 'Escape') {
                  const openModals = document.querySelectorAll('.modal.show');
                  openModals.forEach(modal => {
                      const bsModal = bootstrap.Modal.getInstance(modal);
                      if (bsModal) bsModal.hide();
                  });
              }

              // Ctrl/Cmd + K for quick search (if implemented)
              if ((e.ctrlKey || e.metaKey) && e.key === 'k') {
                  e.preventDefault();
                  const searchInput = document.querySelector('input[type="search"]');
                  if (searchInput) {
                      searchInput.focus();
                  }
              }
          });

          // Enhanced form validation feedback
          const forms = document.querySelectorAll('form');
          forms.forEach(form => {
              const inputs = form.querySelectorAll('.form-control');

              inputs.forEach(input => {
                  input.addEventListener('blur', function() {
                      validateField(this);
                  });

                  input.addEventListener('input', function() {
                      if (this.classList.contains('is-invalid')) {
                          validateField(this);
                      }
                  });
              });
          });

          // Add fade-in animation to main content
          const mainContent = document.querySelector('main');
          if (mainContent) {
              mainContent.classList.add('fade-in-up');
          }

          // Enhanced tooltip initialization
          const tooltipTriggerList = [].slice.call(document.querySelectorAll('[data-bs-toggle="tooltip"]'));
          tooltipTriggerList.map(function (tooltipTriggerEl) {
              return new bootstrap.Tooltip(tooltipTriggerEl, {
                  animation: true,
                  delay: { show: 500, hide: 100 }
              });
          });

          // Performance optimization: Lazy load images
          const images = document.querySelectorAll('img[data-src]');
          const imageObserver = new IntersectionObserver((entries, observer) => {
              entries.forEach(entry => {
                  if (entry.isIntersecting) {
                      const img = entry.target;
                      img.src = img.dataset.src;
                      img.classList.remove('lazy');
                      observer.unobserve(img);
                  }
              });
          });

          images.forEach(img => imageObserver.observe(img));
      });

      // Helper Functions
      function removePreview(button) {
          const preview = button.closest('.image-preview');
          const input = preview.previousElementSibling;

          // Clear the file input
          if (input && input.type === 'file') {
              input.value = '';
          }

          // Remove preview with animation
          preview.style.transition = 'all 0.3s ease';
          preview.style.opacity = '0';
          preview.style.transform = 'translateY(-20px)';

          setTimeout(() => {
              preview.remove();
          }, 300);
      }

      function showToast(title, message, type = 'info') {
          const toastContainer = document.querySelector('.toast-container');
          const toastId = 'toast-' + Date.now();

          const iconMap = {
              success: 'fa-check-circle',
              danger: 'fa-exclamation-triangle',
              warning: 'fa-exclamation-circle',
              info: 'fa-info-circle'
          };

          const toastHTML = `
              <div id="${toastId}" class="toast fade-in-up" role="alert" aria-live="assertive" aria-atomic="true">
                  <div class="toast-header alert-${type} border-0">
                      <i class="fas ${iconMap[type] || iconMap.info} me-2"></i>
                      <strong class="me-auto">${title}</strong>
                      <button type="button" class="btn-close" data-bs-dismiss="toast" aria-label="Close"></button>
                  </div>
                  <div class="toast-body">
                      ${message}
                  </div>
              </div>
          `;

          toastContainer.insertAdjacentHTML('beforeend', toastHTML);

          const newToast = document.getElementById(toastId);
          const bsToast = new bootstrap.Toast(newToast, {
              autohide: true,
              delay: 5000
          });

          bsToast.show();

          // Remove toast element after it's hidden
          newToast.addEventListener('hidden.bs.toast', function() {
              this.remove();
          });
      }

      function validateField(field) {
          const value = field.value.trim();
          const type = field.type;
          const required = field.hasAttribute('required');

          // Remove existing validation classes
          field.classList.remove('is-valid', 'is-invalid');

          // Check if required field is empty
          if (required && !value) {
              field.classList.add('is-invalid');
              return false;
          }

          // Email validation
          if (type === 'email' && value) {
              const emailRegex = /^[^\s@]+@[^\s@]+\.[^\s@]+$/;
              if (!emailRegex.test(value)) {
                  field.classList.add('is-invalid');
                  return false;
              }
          }

          // Password validation (minimum 8 characters)
          if (type === 'password' && value) {
              if (value.length < 8) {
                  field.classList.add('is-invalid');
                  return false;
              }
          }

          // If we get here, field is valid
          if (value) {
              field.classList.add('is-valid');
          }

          return true;
      }

      function showLoadingOverlay() {
          const overlay = document.getElementById('loadingOverlay');
          if (overlay) {
              overlay.classList.remove('d-none');
          }
      }

      function hideLoadingOverlay() {
          const overlay = document.getElementById('loadingOverlay');
          if (overlay) {
              overlay.classList.add('d-none');
          }
      }

      // Enhanced keyboard shortcuts
      document.addEventListener('keydown', function(e) {
          // Alt + H for Home
          if (e.altKey && e.key === 'h') {
              e.preventDefault();
              window.location.href = "{% url 'hirevision:home' %}";
          }

          // Alt + R for Resume Analyzer
          if (e.altKey && e.key === 'r' && isAuthenticated) {
              e.preventDefault();
              window.location.href = "{% url 'hirevision:resume_analyzer' %}";
          }

          // Alt + L for Learning Path
          if (e.altKey && e.key === 'l' && isAuthenticated) {
              e.preventDefault();
              window.location.href = "{% url 'hirevision:learning_path_analyzer' %}";
          }
      });

      // CSS animations for shake effect
      const style = document.createElement('style');
      style.textContent = `
          @keyframes shake {
              0%, 100% { transform: translateX(0); }
              25% { transform: translateX(-5px); }
              75% { transform: translateX(5px); }
          }

          .hover-accent {
              transition: all 0.3s ease;
          }

          .hover-accent:hover {
              color: var(--accent-color) !important;
              transform: translateY(-2px);
          }

          .fw-500 { font-weight: 500; }
          .fw-600 { font-weight: 600; }
          .fw-700 { font-weight: 700; }
      `;
      document.head.appendChild(style);
    </script>

    {% block extra_js %}{% endblock %}
  </body>
</html><|MERGE_RESOLUTION|>--- conflicted
+++ resolved
@@ -4,7 +4,7 @@
     <meta charset="UTF-8" />
     <meta name="viewport" content="width=device-width, initial-scale=1.0" />
     <title>{% block title %}HireVision - AI Career Coach{% endblock %}</title>
-<<<<<<< HEAD
+
     {% load static %}
     <link
       rel="icon"
@@ -12,8 +12,6 @@
       sizes="32x32"
       href="{% static 'vision.png' %}"
     />
-=======
->>>>>>> 2d56eff6
 
     <!-- Bootstrap CSS -->
     <link
@@ -871,7 +869,6 @@
     <nav class="navbar navbar-expand-lg navbar-dark">
       <div class="container">
         <a class="navbar-brand" href="{% url 'hirevision:home' %}">
-<<<<<<< HEAD
           <span>HireVision</span>
           <img
             src="{% static 'vision.png' %}"
@@ -880,10 +877,6 @@
             height="32"
             class="d-inline-block align-text-top"
           />
-=======
-          <i class="fas fa-eye"></i>
-          <span>HireVision</span>
->>>>>>> 2d56eff6
         </a>
 
         <button
@@ -933,11 +926,7 @@
                 data-requires-auth="true"
               >
                 <i class="fas fa-file-alt"></i>
-<<<<<<< HEAD
                 <span>Forge</span>
-=======
-                <span>Builder</span>
->>>>>>> 2d56eff6
               </a>
             </li>
             <li class="nav-item">
@@ -947,11 +936,7 @@
                 data-requires-auth="true"
               >
                 <i class="fas fa-comments"></i>
-<<<<<<< HEAD
                 <span>Connect</span>
-=======
-                <span>Forum</span>
->>>>>>> 2d56eff6
               </a>
             </li>
             <li class="nav-item">
@@ -961,11 +946,7 @@
                 data-requires-auth="true"
               >
                 <i class="fas fa-envelope"></i>
-<<<<<<< HEAD
                 <span>Inbox</span>
-=======
-                <span>Messages</span>
->>>>>>> 2d56eff6
               </a>
             </li>
             <li class="nav-item">
